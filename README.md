--- conflicted
+++ resolved
@@ -86,15 +86,12 @@
 ## Data API ##
 
 ### Remaining Resource Types ###
-<<<<<<< HEAD
 
 The outstanding resource types are:
 
 * buildrequest :runner:
 * buildslave :runner:
 * changesource :runner:
-=======
->>>>>>> 419ba18f
 
 For each resource type, we'll need the following (based on "Adding Resource Types" in ``master/docs/developer/data.rst``).  use this list as a template in the list of types below when you begin a new type.
 
@@ -108,42 +105,15 @@
 * Docs for those update methods
 * Integrate with Buildbot: process classes should use the data API and not the DB or MQ APIs.
 
-<<<<<<< HEAD
-=======
-It's safe to leave tasks that have significant prerequisites - particularly the last point - commented as "TODO" in the source, with corresponding items added here.
-
-The outstanding resource types are:
-
-* buildrequest
-* buildslave
-* changesource
-
-### Notes on Build Requests ###
-
-Buildrequests include a `builderid` field which will need to be determined from the builders table.
-It should probably be an error to schedule a build on a builder that does not exist, as that build will not be executed.
-It's OK to schedule a build on a builder that's not implemented by a running master, though.
-
-Tasks:
-
-* define message formats, potentially including `claimed_at` and `masterid` in the "claimed" action
-* verify docs match validator
-
->>>>>>> 419ba18f
 ### Other Resource-Type Related Tasks ###
 
 * ``addBuildset`` currently sends messages about buildrequests directly.
   It should, instead, coordinate with the buildrequests resource type to do so.
 * Similarly, `addBuildset` often creates source stamps.
   Messages should be sent when this occurs.
-<<<<<<< HEAD
 * Add support for uids to the change resource type :runner:
 * Consider importing build pickles into the new DB. :runner:
-=======
-* Add support for uids to the change resource type
-* Consider importing build pickles into the new DB.
-* Implement compression in log chunks - implement ``compressLog`` to re-split logs into larger chunks and compress them; implement decompression, and handle the csae where chunks overlap during the compression process
->>>>>>> 419ba18f
+* Implement compression in log chunks - implement ``compressLog`` to re-split logs into larger chunks and compress them; implement decompression, and handle the csae where chunks overlap during the compression process :runner:
 
 ### Misc Data API Work ###
 
@@ -171,14 +141,10 @@
   Something like ``/build/1234/previous?lib:branch=foo&builder=bar&count=3`` to get the three builds before 1234 with branch ``foo`` in the ``lib`` codebase, on builder ``bar``.
   This is to address http://trac.buildbot.net/ticket/2431.
 * Represent buildset properties (perhaps by adding a 'propertyset' rtype, flexible enough to serve for buildsets and builds).
-<<<<<<< HEAD
   Same for builds. :runner:
 * Rewrite all message and endpoint names in the Data API documentation to use ``{var}`` instead of ``$var`` :runner:
-=======
-  Same for builds.
 * Check that all Data API update methods have fake implementations, and that those fake implementations have the same signature as the real implementation.
 * Steps' URLs should be stored as JSON objects giving both a title and a URL. :runner:
->>>>>>> 419ba18f
 
 ## Status Rewrites ##
 
