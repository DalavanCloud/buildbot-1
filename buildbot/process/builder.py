--- conflicted
+++ resolved
@@ -765,16 +765,8 @@
             # timeout. TODO: consider making this time out faster, or at
             # least characterize the likely duration.
             log.msg("starting build %s.. pinging the slave %s" % (build, sb))
-<<<<<<< HEAD
-            d = sb.ping(self.START_BUILD_TIMEOUT)
-        # ping the slave to make sure they're still there. If they're fallen
-        # off the map (due to a NAT timeout or something), this will fail in
-        # a couple of minutes, depending upon the TCP timeout. 
-        # TODO consider making this time out faster, or at least characterize the likely duration.
-=======
             return sb.ping(self.START_BUILD_TIMEOUT)
         d.addCallback(_ping)
->>>>>>> 514823b5
         d.addCallback(self._startBuild_1, build, sb)
         return d
 
