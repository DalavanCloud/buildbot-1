--- conflicted
+++ resolved
@@ -139,53 +139,6 @@
         if watcher in self.graceful_callbacks:
             self.graceful_callbacks.remove(watcher)
 
-<<<<<<< HEAD
-=======
-    def getInfoAsDict(self):
-        return copy.deepcopy(self.info)
-
-    def setInfoDict(self, info):
-        self.info = info
-
-    def getInfo(self, key, default=None):
-        return self.info.get(key, default)
-
-    def updateInfo(self, **kwargs):
-        # round-trip the value through json to 'normalize' it and
-        # to ensure bad values dont get stuffed into the dictionary
-        new_values = json.loads(json.dumps(kwargs))
-
-        for special_key in ['admin', 'host']:
-            if special_key in new_values:
-                new_values[special_key] = ascii2unicode(new_values[special_key])
-
-        # try to see if anything changed (so we should inform watchers)
-        for k, v in new_values.iteritems():
-            if k not in self.info:
-                break
-            if self.info[k] != v:
-                break
-        else:
-            # nothing changed so just bail now
-            return
-
-        self.info.update(new_values)
-
-        for watcher in self.info_change_callbacks:
-            eventually(watcher, self.getInfoAsDict())
-
-    def hasInfo(self, key):
-        return key in self.info
-
-    def addInfoWatcher(self, watcher):
-        if watcher not in self.info_change_callbacks:
-            self.info_change_callbacks.append(watcher)
-
-    def removeInfoWatcher(self, watcher):
-        if watcher in self.info_change_callbacks:
-            self.info_change_callbacks.remove(watcher)
-
->>>>>>> eba6d1c2
     def asDict(self):
         result = {}
         # Constant
