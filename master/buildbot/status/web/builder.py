--- conflicted
+++ resolved
@@ -231,24 +231,12 @@
         for pb in statuses:
             changes = []
 
-            source = pb.getSourceStamp()
-
-            submitTime = pb.getSubmitTime()
-
-<<<<<<< HEAD
-            properties = yield pb.master.db.buildsets.getBuildsetProperties(
-                                                        pb._buildrequest.bsid)
-=======
-            wfd = defer.waitForDeferred(
-                    pb.getBsid())
-            yield wfd
-            bsid = wfd.getResult()
-
-            wfd = defer.waitForDeferred(
-                pb.master.db.buildsets.getBuildsetProperties(bsid))
-            yield wfd
-            properties = wfd.getResult()
->>>>>>> bec38d2a
+            source = yield pb.getSourceStamp()
+            submitTime = yield pb.getSubmitTime()
+            bsid = yield pb.getBsid()
+
+            properties = yield \
+                    pb.master.db.buildsets.getBuildsetProperties(bsid)
 
             if source.changes:
                 for c in source.changes:
