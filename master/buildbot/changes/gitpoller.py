--- conflicted
+++ resolved
@@ -169,17 +169,8 @@
             return self._decode(file)
 
         def process(git_output):
-<<<<<<< HEAD
-            fileList = git_output.split()
-
-            # filenames in git are presumably just like POSIX filenames -
-            # encoding-free bytestrings.  In most cases, they'll UTF-8 and
-            # mostly ASCII, so that's a safe assumption here.
-            return [f.decode('utf-8', 'replace') for f in fileList]
-=======
             fileList = [decode_file(file) for file in itertools.ifilter(lambda s: len(s), git_output.splitlines())]
             return fileList
->>>>>>> f518276b
         d.addCallback(process)
         return d
 
