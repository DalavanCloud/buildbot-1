--- conflicted
+++ resolved
@@ -41,11 +41,7 @@
     global _session
     if _session is None:
         _session = txrequests.Session()
-<<<<<<< HEAD
-        reactor.addSystemEventTrigger('before', 'shutdown', closeSession)
-=======
         reactor.addSystemEventTrigger("before", "shutdown", closeSession)
->>>>>>> 00b1ac6d
     return _session
 
 
