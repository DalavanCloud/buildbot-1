--- conflicted
+++ resolved
@@ -75,7 +75,7 @@
                 'complete': False,
                 'complete_at': None,
                 'external_idstring': None,
-                'reason': u'Triggerable(n)',
+                'reason': u"The Triggerable scheduler named 'n' triggered this build",
                 'results': -1,
                 #'sourcestamps': [100],
                 'submitted_at': datetime(1999, 12, 31, 23, 59, 59, tzinfo=UTC),
@@ -160,7 +160,6 @@
               'project':'p',
               'repository':'r',
               'codebase':'cb' }
-<<<<<<< HEAD
         idsDeferred, d = sched.trigger(waited_for, sourcestamps=[ss], set_props=set_props)
 
         self.assertTriggeredBuildset(
@@ -168,19 +167,6 @@
             waited_for,
             properties={ u'pr': ('op', u'test') },
             sourcestamps=[
-=======
-        d = sched.trigger({'cb': ss}, set_props=set_props)
-
-        bsid = self.db.buildsets.assertBuildset('?',
-                dict(external_idstring=None,
-                     properties=[
-                         ('pr', ('op', 'test')),
-                         ('scheduler', ('n', 'Scheduler')),
-                     ],
-                     reason=sched.reason,
-                     sourcestampsetid=100),
-                {'cb':
->>>>>>> 873dfb08
                  dict(branch='br', project='p', repository='r',
                      codebase='cb', revision='myrev'),
             ])
@@ -232,7 +218,6 @@
                      'repository':'r', 'codebase':'cb' }
 
         # trigger the scheduler the first time
-<<<<<<< HEAD
         idsDeferred, d = sched.trigger(waited_for, [makeSS('myrev1')]) # triggers bsid 200
         self.assertTriggeredBuildset(
             idsDeferred,
@@ -254,35 +239,6 @@
                  dict(branch='br', project='p', repository='r',
                      codebase='cb', revision='myrev2'),
                 ])
-=======
-        d = sched.trigger({'cb':ss})
-        bsid1 = self.db.buildsets.assertBuildset('?',
-                dict(external_idstring=None,
-                     properties=[('scheduler', ('n', 'Scheduler'))],
-                     reason=sched.reason,
-                     sourcestampsetid=100),
-                {'cb':
-                dict(branch='br', project='p', repository='r', codebase='cb',
-                     revision='myrev1', sourcestampsetid=100)})
-        d.addCallback(lambda (res, brids) : self.assertEqual(res, 11) 
-                                        and self.assertEqual(brids, self.db.buildsets.allBuildRequests(bsid1)))
-
-        # define sourcestamp
-        ss = {'revision':'myrev2',
-          'branch':'br',
-          'project':'p',
-          'repository':'r',
-          'codebase':'cb' }
-        # and the second time
-        d = sched.trigger({'cb':ss})
-        bsid2 = self.db.buildsets.assertBuildset(bsid1+1, # assumes bsid's are sequential
-                dict(external_idstring=None,
-                     properties=[('scheduler', ('n', 'Scheduler'))],
-                     reason=sched.reason, sourcestampsetid=101),
-                {'cb':
-                dict(branch='br', project='p', repository='r', codebase='cb',
-                     revision='myrev2', sourcestampsetid=101)})
->>>>>>> 873dfb08
         d.addCallback(lambda (res, brids) : self.assertEqual(res, 22) 
                 and self.assertEqual(brids, {u'b':1001}))
 
@@ -312,7 +268,6 @@
         waited_for = False
         ss = {'repository': 'r3', 'codebase': 'cb3', 'revision': 'fixrev3',
                'branch': 'default', 'project': 'p' }
-<<<<<<< HEAD
         idsDeferred = sched.trigger(waited_for, sourcestamps=[ss])[0]
 
         self.assertTriggeredBuildset(idsDeferred, waited_for, sourcestamps=[ss])
@@ -324,43 +279,4 @@
         waited_for = True
         sched = self.makeScheduler()
         idsDeferred = sched.trigger(waited_for, sourcestamps=[])[0]
-        self.assertTriggeredBuildset(idsDeferred, waited_for, sourcestamps=[])
-=======
-        sched.trigger(sourcestamps = {'cb3': ss})
-
-        self.db.buildsets.assertBuildset('?',
-                dict(external_idstring=None,
-                     properties=[('scheduler', ('n', 'Scheduler'))],
-                     reason=sched.reason,
-                     sourcestampsetid=100),
-                {'cb':
-                dict(branch='branchX', project='', repository='r', codebase='cb',
-                     revision=None, sourcestampsetid=100),
-                'cb2':
-                dict(branch='branchX', project='', repository='r2', codebase='cb2',
-                     revision=None, sourcestampsetid=100),})
-
-    def test_trigger_without_sourcestamps(self):
-        # Test a scheduler with 2 repositories.
-        # Trigger the scheduler without a sourcestamp
-        # Expected Result: 
-        #    sourcestamp 1 for repository 1 based on configured sourcestamp
-        #    sourcestamp 2 for repository 2 based on configured sourcestamp
-        sched = self.makeScheduler(
-                   codebases = {'cb':{'repository':'r', 'branch': 'branchX'},
-                                'cb2':{'repository':'r2', 'branch': 'branchX'},})
-
-        sched.trigger(sourcestamps = None)
-
-        self.db.buildsets.assertBuildset('?',
-                dict(external_idstring=None,
-                     properties=[('scheduler', ('n', 'Scheduler'))],
-                     reason=sched.reason,
-                     sourcestampsetid=100),
-                {'cb':
-                dict(branch='branchX', project='', repository='r', codebase='cb',
-                     revision=None, sourcestampsetid=100),
-                'cb2':
-                dict(branch='branchX', project='', repository='r2', codebase='cb2',
-                     revision=None, sourcestampsetid=100),})
->>>>>>> 873dfb08
+        self.assertTriggeredBuildset(idsDeferred, waited_for, sourcestamps=[])