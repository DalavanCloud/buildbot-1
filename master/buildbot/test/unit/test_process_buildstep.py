# This file is part of Buildbot.  Buildbot is free software: you can
# redistribute it and/or modify it under the terms of the GNU General Public
# License as published by the Free Software Foundation, version 2.
#
# This program is distributed in the hope that it will be useful, but WITHOUT
# ANY WARRANTY; without even the implied warranty of MERCHANTABILITY or FITNESS
# FOR A PARTICULAR PURPOSE.  See the GNU General Public License for more
# details.
#
# You should have received a copy of the GNU General Public License along with
# this program; if not, write to the Free Software Foundation, Inc., 51
# Franklin Street, Fifth Floor, Boston, MA 02110-1301 USA.
#
# Copyright Buildbot Team Members

import mock

from buildbot.process import buildstep
from buildbot.process import properties
from buildbot.process import remotecommand
from buildbot.status.results import EXCEPTION
from buildbot.status.results import FAILURE
from buildbot.status.results import SKIPPED
from buildbot.status.results import SUCCESS
from buildbot.test.fake import fakebuild
from buildbot.test.fake import remotecommand as fakeremotecommand
from buildbot.test.fake import slave
from buildbot.test.fake.remotecommand import Expect
from buildbot.test.fake.remotecommand import ExpectShell
from buildbot.test.util import compat
from buildbot.test.util import config
from buildbot.test.util import interfaces
from buildbot.test.util import steps
from buildbot.util.eventual import eventually
from twisted.internet import defer
from twisted.internet import task
from twisted.python import log
from twisted.trial import unittest


class FakeLogFile:

    def __init__(self, text):
        self.text = text

    def getText(self):
        return self.text


class FakeStepStatus:
    pass


class OldStyleStep(buildstep.BuildStep):

    def start(self):
        pass


class NewStyleStep(buildstep.BuildStep):

    def run(self):
        pass


class TestBuildStep(steps.BuildStepMixin, config.ConfigErrorsMixin, unittest.TestCase):

    class FakeBuildStep(buildstep.BuildStep):

        def start(self):
            eventually(self.finished, 0)

    class SkippingBuildStep(buildstep.BuildStep):

        def start(self):
            return SKIPPED

    def setUp(self):
        return self.setUpBuildStep()

    def tearDown(self):
        return self.tearDownBuildStep()

    # support

    def _setupWaterfallTest(self, hideStepIf, expect, expectedResult=SUCCESS):
        self.setupStep(TestBuildStep.FakeBuildStep(hideStepIf=hideStepIf))
        self.expectOutcome(result=expectedResult, status_text=["generic"])
        self.expectHidden(expect)

    # tests

    def test_nameIsntString(self):
        """
        When BuildStep is passed a name that isn't a string, it reports
        a config error.
        """
        self.assertRaisesConfigError("BuildStep name must be a string",
                                     lambda: buildstep.BuildStep(name=5))

    def test_unexpectedKeywordArgument(self):
        """
        When BuildStep is passed an unknown keyword argument, it reports
        a config error.
        """
        self.assertRaisesConfigError(
            "__init__ got unexpected keyword argument(s) ['oogaBooga']",
            lambda: buildstep.BuildStep(oogaBooga=5))

    def test_getProperty(self):
        bs = buildstep.BuildStep()
        bs.build = fakebuild.FakeBuild()
        props = bs.build.build_status.properties = mock.Mock()
        bs.getProperty("xyz", 'b')
        props.getProperty.assert_called_with("xyz", 'b')
        bs.getProperty("xyz")
        props.getProperty.assert_called_with("xyz", None)

    def test_setProperty(self):
        bs = buildstep.BuildStep()
        bs.build = fakebuild.FakeBuild()
        props = bs.build.build_status.properties = mock.Mock()
        bs.setProperty("x", "y", "t")
        props.setProperty.assert_called_with("x", "y", "t", runtime=True)
        bs.setProperty("x", "abc", "test", runtime=True)
        props.setProperty.assert_called_with("x", "abc", "test", runtime=True)

    @defer.inlineCallbacks
    def test_runCommand(self):
        bs = buildstep.BuildStep()
        bs.buildslave = slave.FakeSlave(master=None)  # master is not used here
        bs.remote = 'dummy'
        bs.build = fakebuild.FakeBuild()
        bs.build.builder.name = 'fake'
        cmd = remotecommand.RemoteShellCommand("build", ["echo", "hello"])

        def run(*args, **kwargs):
            # check that runCommand sets step.cmd
            self.assertIdentical(bs.cmd, cmd)
            return SUCCESS
        cmd.run = run
        yield bs.runCommand(cmd)
        # check that step.cmd is cleared after the command runs
        self.assertEqual(bs.cmd, None)

    @defer.inlineCallbacks
    def test_start_returns_SKIPPED(self):
        self.setupStep(self.SkippingBuildStep())
        self.step.finished = mock.Mock()
        self.expectOutcome(result=SKIPPED, status_text=['generic', 'skipped'])
        yield self.runStep()
        # 837: we want to specifically avoid calling finished() if skipping
        self.step.finished.assert_not_called()

    @defer.inlineCallbacks
    def test_doStepIf_false(self):
        self.setupStep(self.FakeBuildStep(doStepIf=False))
        self.step.finished = mock.Mock()
        self.expectOutcome(result=SKIPPED, status_text=['generic', 'skipped'])
        yield self.runStep()
        # 837: we want to specifically avoid calling finished() if skipping
        self.step.finished.assert_not_called()

    @defer.inlineCallbacks
    def test_doStepIf_returns_false(self):
        self.setupStep(self.FakeBuildStep(doStepIf=lambda step: False))
        self.step.finished = mock.Mock()
        self.expectOutcome(result=SKIPPED, status_text=['generic', 'skipped'])
        yield self.runStep()
        # 837: we want to specifically avoid calling finished() if skipping
        self.step.finished.assert_not_called()

    @defer.inlineCallbacks
    def test_doStepIf_returns_deferred_false(self):
        self.setupStep(self.FakeBuildStep(
            doStepIf=lambda step: defer.succeed(False)))
        self.step.finished = mock.Mock()
        self.expectOutcome(result=SKIPPED, status_text=['generic', 'skipped'])
        yield self.runStep()
        # 837: we want to specifically avoid calling finished() if skipping
        self.step.finished.assert_not_called()

    def test_hideStepIf_False(self):
        self._setupWaterfallTest(False, False)
        return self.runStep()

    def test_hideStepIf_True(self):
        self._setupWaterfallTest(True, True)
        return self.runStep()

    def test_hideStepIf_Callable_False(self):
        called = [False]

        def shouldHide(result, step):
            called[0] = True
            self.assertTrue(step is self.step)
            self.assertEquals(result, SUCCESS)
            return False

        self._setupWaterfallTest(shouldHide, False)

        d = self.runStep()
        d.addCallback(lambda _: self.assertTrue(called[0]))
        return d

    def test_hideStepIf_Callable_True(self):
        called = [False]

        def shouldHide(result, step):
            called[0] = True
            self.assertTrue(step is self.step)
            self.assertEquals(result, SUCCESS)
            return True

        self._setupWaterfallTest(shouldHide, True)

        d = self.runStep()
        d.addCallback(lambda _: self.assertTrue(called[0]))
        return d

    def test_hideStepIf_fails(self):
        # 0/0 causes DivideByZeroError, which should be flagged as an exception
        self._setupWaterfallTest(
            lambda: 0 / 0, False, expectedResult=EXCEPTION)
        return self.runStep()

    @compat.usesFlushLoggedErrors
    def test_hideStepIf_Callable_Exception(self):
        called = [False]

        def shouldHide(result, step):
            called[0] = True
            self.assertTrue(step is self.step)
            self.assertEquals(result, EXCEPTION)
            return True

        def createException(*args, **kwargs):
            raise RuntimeError()

        self.setupStep(self.FakeBuildStep(hideStepIf=shouldHide,
                                          doStepIf=createException))
        self.expectOutcome(result=EXCEPTION,
                           status_text=['generic', 'exception'])
        self.expectHidden(True)

        d = self.runStep()
        d.addErrback(log.err)
        d.addCallback(lambda _:
                      self.assertEqual(len(self.flushLoggedErrors(RuntimeError)), 1))
        d.addCallback(lambda _: self.assertTrue(called[0]))
        return d

    def test_describe(self):
        description = ['oogaBooga']
        descriptionDone = ['oogaBooga done!']
        step = buildstep.BuildStep(description=description,
                                   descriptionDone=descriptionDone)
        step.rendered = True
        self.assertEqual(step.describe(), description)
        self.assertEqual(step.describe(done=True), descriptionDone)

        step2 = buildstep.BuildStep()
        step2.rendered = True
        self.assertEqual(step2.describe(), [step2.name])
        self.assertEqual(step2.describe(done=True), [step2.name])

    def test_describe_suffix(self):
        description = ['oogaBooga']
        descriptionDone = ['oogaBooga done!']
        descriptionSuffix = ['oogaBooga suffix']

        step = buildstep.BuildStep(description=description,
                                   descriptionDone=descriptionDone,
                                   descriptionSuffix=descriptionSuffix)
        step.rendered = True
        self.assertEqual(step.describe(), description + descriptionSuffix)
        self.assertEqual(step.describe(done=True),
                         descriptionDone + descriptionSuffix)

        step2 = buildstep.BuildStep(descriptionSuffix=descriptionSuffix)
        step2.rendered = True
        self.assertEqual(step2.describe(), [step2.name] + descriptionSuffix)
        self.assertEqual(step2.describe(done=True),
                         [step2.name] + descriptionSuffix)

    @defer.inlineCallbacks
    def test_step_getLog(self):
        testcase = self

        class TestGetLogStep(buildstep.BuildStep):

            @defer.inlineCallbacks
            def run(self):
                testcase.assertRaises(KeyError, lambda:
                                      self.getLog('testy'))
                log1 = yield self.addLog('testy')
                log2 = self.getLog('testy')
                testcase.assertIdentical(log1, log2)
                defer.returnValue(SUCCESS)
        self.setupStep(TestGetLogStep())
        self.expectOutcome(result=SUCCESS, status_text=["generic"])
        yield self.runStep()

    @defer.inlineCallbacks
    def test_step_renders_flunkOnFailure(self):
        self.setupStep(
            TestBuildStep.FakeBuildStep(flunkOnFailure=properties.Property('fOF')))
        self.properties.setProperty('fOF', 'yes', 'test')
        self.expectOutcome(result=SUCCESS, status_text=["generic"])
        yield self.runStep()
        self.assertEqual(self.step.flunkOnFailure, 'yes')

    def test_hasStatistic(self):
        step = buildstep.BuildStep()
        self.assertFalse(step.hasStatistic('rbi'))
        step.setStatistic('rbi', 13)
        self.assertTrue(step.hasStatistic('rbi'))

    def test_setStatistic(self):
        step = buildstep.BuildStep()
        step.setStatistic('rbi', 13)
        self.assertEqual(step.getStatistic('rbi'), 13)

    def test_getStatistic(self):
        step = buildstep.BuildStep()
        self.assertEqual(step.getStatistic('rbi', 99), 99)
        self.assertEqual(step.getStatistic('rbi'), None)
        step.setStatistic('rbi', 13)
        self.assertEqual(step.getStatistic('rbi'), 13)

    def test_getStatistics(self):
        step = buildstep.BuildStep()
        step.setStatistic('rbi', 13)
        step.setStatistic('ba', 0.298)
        self.assertEqual(step.getStatistics(), {'rbi': 13, 'ba': 0.298})

    def test_isNewStyle(self):
        self.assertFalse(OldStyleStep().isNewStyle())
        self.assertTrue(NewStyleStep().isNewStyle())


<<<<<<< HEAD
class TestLoggingBuildStep(config.ConfigErrorsMixin, unittest.TestCase):
=======
    def setup_summary_test(self):
        self.clock = task.Clock()
        self.patch(NewStyleStep, 'getCurrentSummary',
                   lambda self: defer.succeed(u'C'))
        self.patch(NewStyleStep, 'getResultSummary',
                   lambda self: defer.succeed({'step': u'CS', 'build': u'CB'}))
        step = NewStyleStep()
        step.updateSummary._reactor = self.clock
        return step

    def test_updateSummary_running(self):
        step = self.setup_summary_test()
        step._step_status = mock.Mock()
        step._step_status.isFinished = lambda: False
        step.updateSummary()
        self.clock.advance(1)
        step._step_status.setText.assert_called_with(['C'])
        step._step_status.setText2.assert_not_called()

    def test_updateSummary_running_not_unicode(self):
        step = self.setup_summary_test()
        step.getCurrentSummary = lambda: 'bytestring'
        step._step_status = mock.Mock()
        step._step_status.isFinished = lambda: False
        step.updateSummary()
        self.clock.advance(1)
        self.assertEqual(len(self.flushLoggedErrors(AssertionError)), 1)

    def test_updateSummary_finished(self):
        step = self.setup_summary_test()
        step._step_status = mock.Mock()
        step._step_status.isFinished = lambda: True
        step.updateSummary()
        self.clock.advance(1)
        step._step_status.setText.assert_called_with(['CS'])
        step._step_status.setText2.assert_called_with(['CB'])

    def test_updateSummary_finished_empty_dict(self):
        step = self.setup_summary_test()
        step.getResultSummary = lambda: {}
        step._step_status = mock.Mock()
        step._step_status.isFinished = lambda: True
        step.updateSummary()
        self.clock.advance(1)
        step._step_status.setText.assert_called_with(['finished'])
        step._step_status.setText2.assert_called_with([])

    def test_updateSummary_old_style(self):
        step = OldStyleStep()
        step.updateSummary._reactor = clock = task.Clock()
        step.updateSummary()
        clock.advance(1)
        self.assertEqual(len(self.flushLoggedErrors(AssertionError)), 1)


class TestLoggingBuildStep(unittest.TestCase):
>>>>>>> b6d98479

    def makeRemoteCommand(self, rc, stdout, stderr=''):
        cmd = fakeremotecommand.FakeRemoteCommand('cmd', {})
        cmd.fakeLogData(self, 'stdio', stdout=stdout, stderr=stderr)
        cmd.rc = rc
        return cmd

    def test_evaluateCommand_success(self):
        cmd = self.makeRemoteCommand(0, "Log text", "Log text")
        lbs = buildstep.LoggingBuildStep()
        status = lbs.evaluateCommand(cmd)
        self.assertEqual(
            status, SUCCESS, "evaluateCommand returned %d, should've returned %d" %
            (status, SUCCESS))

    def test_evaluateCommand_failed(self):
        cmd = self.makeRemoteCommand(23, "Log text", "")
        lbs = buildstep.LoggingBuildStep()
        status = lbs.evaluateCommand(cmd)
        self.assertEqual(
            status, FAILURE, "evaluateCommand returned %d, should've returned %d" %
            (status, FAILURE))


class InterfaceTests(interfaces.InterfaceTests):

    # ensure that steps.BuildStepMixin creates a convincing facsimile of the
    # real BuildStep

    def test_signature_attributes(self):
        for attr in [
            'name',
            'description',
            'descriptionDone',
            'descriptionSuffix',
            'locks',
            'progressMetrics',
            'useProgress',
            'doStepIf',
            'hideStepIf',
            'haltOnFailure',
            'flunkOnWarnings',
            'flunkOnFailure',
            'warnOnWarnings',
            'warnOnFailure',
            'alwaysRun',
            'build',
            'buildslave',
            'step_status',
            'progress',
            'stopped',
        ]:
            self.failUnless(hasattr(self.step, attr))

    def test_signature_setBuild(self):
        @self.assertArgSpecMatches(self.step.setBuild)
        def setBuild(self, build):
            pass

    def test_signature_setBuildSlave(self):
        @self.assertArgSpecMatches(self.step.setBuildSlave)
        def setBuildSlave(self, buildslave):
            pass

    def test_signature_setDefaultWorkdir(self):
        @self.assertArgSpecMatches(self.step.setDefaultWorkdir)
        def setDefaultWorkdir(self, workdir):
            pass

    def test_signature_setStepStatus(self):
        @self.assertArgSpecMatches(self.step.setStepStatus)
        def setStepStatus(self, step_status):
            pass

    def test_signature_setupProgress(self):
        @self.assertArgSpecMatches(self.step.setupProgress)
        def setupProgress(self):
            pass

    def test_signature_startStep(self):
        @self.assertArgSpecMatches(self.step.startStep)
        def startStep(self, remote):
            pass

    def test_signature_run(self):
        @self.assertArgSpecMatches(self.step.run)
        def run(self):
            pass

    def test_signature_start(self):
        @self.assertArgSpecMatches(self.step.start)
        def start(self):
            pass

    def test_signature_finished(self):
        @self.assertArgSpecMatches(self.step.finished)
        def finished(self, results):
            pass

    def test_signature_failed(self):
        @self.assertArgSpecMatches(self.step.failed)
        def failed(self, why):
            pass

    def test_signature_interrupt(self):
        @self.assertArgSpecMatches(self.step.interrupt)
        def interrupt(self, reason):
            pass

    def test_signature_describe(self):
        @self.assertArgSpecMatches(self.step.describe)
        def describe(self, done=False):
            pass

    def test_signature_setProgress(self):
        @self.assertArgSpecMatches(self.step.setProgress)
        def setProgress(self, metric, value):
            pass

    def test_signature_slaveVersion(self):
        @self.assertArgSpecMatches(self.step.slaveVersion)
        def slaveVersion(self, command, oldversion=None):
            pass

    def test_signature_slaveVersionIsOlderThan(self):
        @self.assertArgSpecMatches(self.step.slaveVersionIsOlderThan)
        def slaveVersionIsOlderThan(self, command, minversion):
            pass

    def test_signature_getSlaveName(self):
        @self.assertArgSpecMatches(self.step.getSlaveName)
        def getSlaveName(self):
            pass

    def test_signature_runCommand(self):
        @self.assertArgSpecMatches(self.step.runCommand)
        def runCommand(self, command):
            pass

    def test_signature_addURL(self):
        @self.assertArgSpecMatches(self.step.addURL)
        def addURL(self, name, url):
            pass

    def test_signature_addLog(self):
        @self.assertArgSpecMatches(self.step.addLog)
        def addLog(self, name, type='s', logEncoding=None):
            pass

    def test_signature_getLog(self):
        @self.assertArgSpecMatches(self.step.getLog)
        def getLog(self, name):
            pass

    def test_signature_addCompleteLog(self):
        @self.assertArgSpecMatches(self.step.addCompleteLog)
        def addCompleteLog(self, name, text):
            pass

    def test_signature_addHTMLLog(self):
        @self.assertArgSpecMatches(self.step.addHTMLLog)
        def addHTMLLog(self, name, html):
            pass

    def test_signature_addLogObserver(self):
        @self.assertArgSpecMatches(self.step.addLogObserver)
        def addLogObserver(self, logname, observer):
            pass


class TestFakeItfc(unittest.TestCase,
                   steps.BuildStepMixin, InterfaceTests):

    def setUp(self):
        self.setupStep(buildstep.BuildStep())


class TestRealItfc(unittest.TestCase,
                   InterfaceTests):

    def setUp(self):
        self.step = buildstep.BuildStep()


class CommandMixinExample(buildstep.CommandMixin, buildstep.BuildStep):

    @defer.inlineCallbacks
    def run(self):
        rv = yield self.testMethod()
        self.method_return_value = rv
        defer.returnValue(SUCCESS)


class TestCommandMixin(steps.BuildStepMixin, unittest.TestCase):

    @defer.inlineCallbacks
    def setUp(self):
        yield self.setUpBuildStep()
        self.step = CommandMixinExample()
        self.setupStep(self.step)

    def tearDown(self):
        return self.tearDownBuildStep()

    @defer.inlineCallbacks
    def test_runRmdir(self):
        self.step.testMethod = lambda: self.step.runRmdir('/some/path')
        self.expectCommands(
            Expect('rmdir', {'dir': '/some/path', 'logEnviron': False})
            + 0,
        )
        self.expectOutcome(result=SUCCESS, status_text=['generic'])
        yield self.runStep()
        self.assertTrue(self.step.method_return_value)

    @defer.inlineCallbacks
    def test_runMkdir(self):
        self.step.testMethod = lambda: self.step.runMkdir('/some/path')
        self.expectCommands(
            Expect('mkdir', {'dir': '/some/path', 'logEnviron': False})
            + 0,
        )
        self.expectOutcome(result=SUCCESS, status_text=['generic'])
        yield self.runStep()
        self.assertTrue(self.step.method_return_value)

    @defer.inlineCallbacks
    def test_runMkdir_fails(self):
        self.step.testMethod = lambda: self.step.runMkdir('/some/path')
        self.expectCommands(
            Expect('mkdir', {'dir': '/some/path', 'logEnviron': False})
            + 1,
        )
        self.expectOutcome(result=FAILURE, status_text=['generic'])
        yield self.runStep()

    @defer.inlineCallbacks
    def test_runMkdir_fails_no_abandon(self):
        self.step.testMethod = lambda: self.step.runMkdir(
            '/some/path', abandonOnFailure=False)
        self.expectCommands(
            Expect('mkdir', {'dir': '/some/path', 'logEnviron': False})
            + 1,
        )
        self.expectOutcome(result=SUCCESS, status_text=['generic'])
        yield self.runStep()
        self.assertFalse(self.step.method_return_value)

    @defer.inlineCallbacks
    def test_pathExists(self):
        self.step.testMethod = lambda: self.step.pathExists('/some/path')
        self.expectCommands(
            Expect('stat', {'file': '/some/path', 'logEnviron': False})
            + 0,
        )
        self.expectOutcome(result=SUCCESS, status_text=['generic'])
        yield self.runStep()
        self.assertTrue(self.step.method_return_value)

    @defer.inlineCallbacks
    def test_pathExists_doesnt(self):
        self.step.testMethod = lambda: self.step.pathExists('/some/path')
        self.expectCommands(
            Expect('stat', {'file': '/some/path', 'logEnviron': False})
            + 1,
        )
        self.expectOutcome(result=SUCCESS, status_text=['generic'])
        yield self.runStep()
        self.assertFalse(self.step.method_return_value)

    @defer.inlineCallbacks
    def test_pathExists_logging(self):
        self.step.testMethod = lambda: self.step.pathExists('/some/path')
        self.expectCommands(
            Expect('stat', {'file': '/some/path', 'logEnviron': False})
            + Expect.log('stdio', header='NOTE: never mind\n')
            + 1,
        )
        self.expectOutcome(result=SUCCESS, status_text=['generic'])
        yield self.runStep()
        self.assertFalse(self.step.method_return_value)
        self.assertEqual(self.step.getLog('stdio').header,
                         'NOTE: never mind\n')

    def test_glob(self):
        @defer.inlineCallbacks
        def testFunc():
            res = yield self.step.glob("*.pyc")
            self.assertEqual(res, ["one.pyc", "two.pyc"])
        self.step.testMethod = testFunc
        self.expectCommands(
            Expect('glob', {'glob': '*.pyc', 'logEnviron': False})
            + Expect.update('files', ["one.pyc", "two.pyc"])
            + 0
        )
        self.expectOutcome(result=SUCCESS,
                           status_text=["generic"])
        return self.runStep()

    def test_glob_empty(self):
        self.step.testMethod = lambda: self.step.glob("*.pyc")
        self.expectCommands(
            Expect('glob', {'glob': '*.pyc', 'logEnviron': False})
            + Expect.update('files', [])
            + 0
        )
        self.expectOutcome(result=SUCCESS,
                           status_text=["generic"])
        return self.runStep()

    def test_glob_fail(self):
        self.step.testMethod = lambda: self.step.glob("*.pyc")
        self.expectCommands(
            Expect('glob', {'glob': '*.pyc', 'logEnviron': False})
            + 1
        )
        self.expectOutcome(result=FAILURE,
                           status_text=["generic"])
        return self.runStep()


class ShellMixinExample(buildstep.ShellMixin, buildstep.BuildStep):
    # note that this is straight out of cls-buildsteps.rst

    def __init__(self, cleanupScript='./cleanup.sh', **kwargs):
        self.cleanupScript = cleanupScript
        kwargs = self.setupShellMixin(kwargs, prohibitArgs=['command'])
        buildstep.BuildStep.__init__(self, **kwargs)

    @defer.inlineCallbacks
    def run(self):
        cmd = yield self.makeRemoteShellCommand(
            command=[self.cleanupScript])
        yield self.runCommand(cmd)
        if cmd.didFail():
            cmd = yield self.makeRemoteShellCommand(
                command=[self.cleanupScript, '--force'],
                logEnviron=False)
            yield self.runCommand(cmd)
        defer.returnValue(cmd.results())


class SimpleShellCommand(buildstep.ShellMixin, buildstep.BuildStep):

    def __init__(self, **kwargs):
        kwargs = self.setupShellMixin(kwargs)
        buildstep.BuildStep.__init__(self, **kwargs)

    @defer.inlineCallbacks
    def run(self):
        cmd = yield self.makeRemoteShellCommand()
        yield self.runCommand(cmd)
        defer.returnValue(cmd.results())


class TestShellMixin(steps.BuildStepMixin,
                     config.ConfigErrorsMixin,
                     unittest.TestCase):

    @defer.inlineCallbacks
    def setUp(self):
        yield self.setUpBuildStep()

    def tearDown(self):
        return self.tearDownBuildStep()

    def test_setupShellMixin_bad_arg(self):
        mixin = ShellMixinExample()
        self.assertRaisesConfigError(
            "invalid ShellMixinExample argument invarg",
            lambda: mixin.setupShellMixin({'invarg': 13}))

    def test_setupShellMixin_prohibited_arg(self):
        mixin = ShellMixinExample()
        self.assertRaisesConfigError(
            "invalid ShellMixinExample argument logfiles",
            lambda: mixin.setupShellMixin({'logfiles': None},
                                          prohibitArgs=['logfiles']))

    def test_setupShellMixin_not_new_style(self):
        self.patch(ShellMixinExample, 'isNewStyle', lambda self: False)
        self.assertRaises(AssertionError, lambda: ShellMixinExample())

    def test_constructor_defaults(self):
        class MySubclass(ShellMixinExample):
            timeout = 9999
        # ShellMixin arg
        self.assertEqual(MySubclass().timeout, 9999)
        self.assertEqual(MySubclass(timeout=88).timeout, 88)
        # BuildStep arg
        self.assertEqual(MySubclass().logEncoding, None)
        self.assertEqual(MySubclass(logEncoding='latin-1').logEncoding,
                         'latin-1')

    @defer.inlineCallbacks
    def test_example(self):
        self.setupStep(ShellMixinExample())
        self.expectCommands(
            ExpectShell(workdir='build', command=['./cleanup.sh'])
            + Expect.log('stdio', stderr="didn't go so well\n")
            + 1,
            ExpectShell(workdir='build', command=['./cleanup.sh', '--force'],
                        logEnviron=False)
            + 0,
        )
        self.expectOutcome(result=SUCCESS, status_text=['generic'])
        yield self.runStep()

    @defer.inlineCallbacks
    def test_example_extra_logfile(self):
        self.setupStep(ShellMixinExample(logfiles={'cleanup': 'cleanup.log'}))
        self.expectCommands(
            ExpectShell(workdir='build', command=['./cleanup.sh'],
                        logfiles={'cleanup': 'cleanup.log'})
            + Expect.log('cleanup', stdout='cleaning\ncleaned\n')
            + 0,
        )
        self.expectOutcome(result=SUCCESS, status_text=['generic'])
        yield self.runStep()
        self.assertEqual(self.step.getLog('cleanup').stdout,
                         u'cleaning\ncleaned\n')

    @defer.inlineCallbacks
    def test_example_build_workdir(self):
        self.setupStep(ShellMixinExample())
        self.build.workdir = '/alternate'
        self.expectCommands(
            ExpectShell(workdir='/alternate', command=['./cleanup.sh'])
            + 0,
        )
        self.expectOutcome(result=SUCCESS, status_text=['generic'])
        yield self.runStep()

    @defer.inlineCallbacks
    def test_example_step_workdir(self):
        self.setupStep(ShellMixinExample(workdir='/alternate'))
        self.build.workdir = '/overridden'
        self.expectCommands(
            ExpectShell(workdir='/alternate', command=['./cleanup.sh'])
            + 0,
        )
        self.expectOutcome(result=SUCCESS, status_text=['generic'])
        yield self.runStep()

    @defer.inlineCallbacks
    def test_example_env(self):
        self.setupStep(ShellMixinExample(env={'BAR': 'BAR'}))
        self.build.builder.config.env = {'FOO': 'FOO'}
        self.expectCommands(
            ExpectShell(workdir='build', command=['./cleanup.sh'],
                        env={'FOO': 'FOO', 'BAR': 'BAR'})
            + 0,
        )
        self.expectOutcome(result=SUCCESS, status_text=['generic'])
        yield self.runStep()

    @defer.inlineCallbacks
    def test_example_old_slave(self):
        self.setupStep(ShellMixinExample(usePTY=False, interruptSignal='DIE'),
                       slave_version={'*': "1.1"})
        self.expectCommands(
            ExpectShell(workdir='build', command=['./cleanup.sh'])
            # note missing parameters
            + 0,
        )
        self.expectOutcome(result=SUCCESS, status_text=['generic'])
        yield self.runStep()
        self.assertEqual(self.step.getLog('stdio').header,
                         u'NOTE: slave does not allow master to override usePTY\n'
                         'NOTE: slave does not allow master to specify interruptSignal\n')

    @defer.inlineCallbacks
    def test_description(self):
        self.setupStep(SimpleShellCommand(
            command=['foo', properties.Property('bar', 'BAR')]))
        self.expectCommands(
            ExpectShell(workdir='build', command=['foo', 'BAR'])
            + 0,
        )
        self.expectOutcome(result=SUCCESS, status_text=["'foo", "BAR'"])
        yield self.runStep()<|MERGE_RESOLUTION|>--- conflicted
+++ resolved
@@ -23,6 +23,7 @@
 from buildbot.status.results import SKIPPED
 from buildbot.status.results import SUCCESS
 from buildbot.test.fake import fakebuild
+from buildbot.test.fake import fakemaster
 from buildbot.test.fake import remotecommand as fakeremotecommand
 from buildbot.test.fake import slave
 from buildbot.test.fake.remotecommand import Expect
@@ -339,9 +340,8 @@
         self.assertTrue(NewStyleStep().isNewStyle())
 
 
-<<<<<<< HEAD
 class TestLoggingBuildStep(config.ConfigErrorsMixin, unittest.TestCase):
-=======
+
     def setup_summary_test(self):
         self.clock = task.Clock()
         self.patch(NewStyleStep, 'getCurrentSummary',
@@ -350,55 +350,49 @@
                    lambda self: defer.succeed({'step': u'CS', 'build': u'CB'}))
         step = NewStyleStep()
         step.updateSummary._reactor = self.clock
+        step.master = fakemaster.make_master(testcase=self,
+                                             wantData=True, wantDb=True)
+        step.stepid = 13
+        step.step_status = mock.Mock()
         return step
 
     def test_updateSummary_running(self):
         step = self.setup_summary_test()
-        step._step_status = mock.Mock()
-        step._step_status.isFinished = lambda: False
+        step._running = True
         step.updateSummary()
         self.clock.advance(1)
-        step._step_status.setText.assert_called_with(['C'])
-        step._step_status.setText2.assert_not_called()
+        self.assertEqual(step.master.data.updates.stepStateStrings[13],
+                         [u'C'])
+        step.step_status.setText.assert_called_with([u'C'])
 
     def test_updateSummary_running_not_unicode(self):
         step = self.setup_summary_test()
         step.getCurrentSummary = lambda: 'bytestring'
-        step._step_status = mock.Mock()
-        step._step_status.isFinished = lambda: False
+        step._running = True
         step.updateSummary()
         self.clock.advance(1)
         self.assertEqual(len(self.flushLoggedErrors(AssertionError)), 1)
 
     def test_updateSummary_finished(self):
         step = self.setup_summary_test()
-        step._step_status = mock.Mock()
-        step._step_status.isFinished = lambda: True
+        step._running = False
         step.updateSummary()
         self.clock.advance(1)
-        step._step_status.setText.assert_called_with(['CS'])
-        step._step_status.setText2.assert_called_with(['CB'])
+        self.assertEqual(step.master.data.updates.stepStateStrings[13],
+                         [u'CS'])
+        step.step_status.setText.assert_called_with([u'CS'])
+        step.step_status.setText2.assert_called_with([u'CB'])
 
     def test_updateSummary_finished_empty_dict(self):
         step = self.setup_summary_test()
         step.getResultSummary = lambda: {}
-        step._step_status = mock.Mock()
-        step._step_status.isFinished = lambda: True
+        step._running = False
         step.updateSummary()
         self.clock.advance(1)
-        step._step_status.setText.assert_called_with(['finished'])
-        step._step_status.setText2.assert_called_with([])
-
-    def test_updateSummary_old_style(self):
-        step = OldStyleStep()
-        step.updateSummary._reactor = clock = task.Clock()
-        step.updateSummary()
-        clock.advance(1)
-        self.assertEqual(len(self.flushLoggedErrors(AssertionError)), 1)
-
-
-class TestLoggingBuildStep(unittest.TestCase):
->>>>>>> b6d98479
+        self.assertEqual(step.master.data.updates.stepStateStrings[13],
+                         [u'finished'])
+        step.step_status.setText.assert_called_with([u'finished'])
+        step.step_status.setText2.assert_called_with([])
 
     def makeRemoteCommand(self, rc, stdout, stderr=''):
         cmd = fakeremotecommand.FakeRemoteCommand('cmd', {})
