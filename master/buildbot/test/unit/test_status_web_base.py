# This file is part of Buildbot.  Buildbot is free software: you can
# redistribute it and/or modify it under the terms of the GNU General Public
# License as published by the Free Software Foundation, version 2.
#
# This program is distributed in the hope that it will be useful, but WITHOUT
# ANY WARRANTY; without even the implied warranty of MERCHANTABILITY or FITNESS
# FOR A PARTICULAR PURPOSE.  See the GNU General Public License for more
# details.
#
# You should have received a copy of the GNU General Public License along with
# this program; if not, write to the Free Software Foundation, Inc., 51
# Franklin Street, Fifth Floor, Boston, MA 02110-1301 USA.
#
# Copyright Buildbot Team Members

import mock
from buildbot.status.web import base
from twisted.internet import defer
from twisted.trial import unittest

from buildbot.test.fake.web import FakeRequest

class ActionResource(unittest.TestCase):

    def test_ActionResource_success(self):

        class MyActionResource(base.ActionResource):
            def performAction(self, request):
                self.got_request = request
                return defer.succeed('http://buildbot.net')

        rsrc = MyActionResource()
        request = FakeRequest()
        rsrc.render(request)
        d = request.deferred

        def check(_):
            self.assertIdentical(rsrc.got_request, request)
            self.assertTrue(request.finished)
            self.assertIn('buildbot.net', request.written)
            self.assertEqual(request.redirected_to, 'http://buildbot.net')
        d.addCallback(check)
        return d

    def test_ActionResource_exception(self):

        class MyActionResource(base.ActionResource):
            def performAction(self, request):
                return defer.fail(RuntimeError('sacrebleu'))

        rsrc = MyActionResource()
        request = FakeRequest()
        rsrc.render(request)
        d = request.deferred

        def check(f):
            f.trap(RuntimeError)
            # pass - all good!
        d.addErrback(check)
        return d

class Functions(unittest.TestCase):

    def do_test_getRequestCharset(self, hdr, exp):
        req = mock.Mock()
        req.getHeader.return_value = hdr

        self.assertEqual(base.getRequestCharset(req), exp)

    def fakeRequest(self, prepath):
        r = mock.Mock()
        r.prepath = prepath
        return r

    def test_getRequestCharset_empty(self):
        return self.do_test_getRequestCharset(None, 'utf-8')

    def test_getRequestCharset_specified(self):
        return self.do_test_getRequestCharset(
            'application/x-www-form-urlencoded ; charset=ISO-8859-1',
            'ISO-8859-1')

    def test_getRequestCharset_other_params(self):
        return self.do_test_getRequestCharset(
            'application/x-www-form-urlencoded ; charset=UTF-16 ; foo=bar',
            'UTF-16')

<<<<<<< HEAD
    def test_plural_zero(self):
        self.assertEqual(base.plural("car", "cars", 0), "0 cars")

    def test_plural_one(self):
        self.assertEqual(base.plural("car", "cars", 1), "1 car")

    def test_plural_many(self):
        self.assertEqual(base.plural("car", "cars", 34), "34 cars")

    def test_abbreviate_age_0_sec(self):
        self.assertEqual(base.abbreviate_age(0), "0 seconds ago")

    def test_abbreviate_age_1_sec(self):
        self.assertEqual(base.abbreviate_age(1), "1 second ago")

    def test_abbreviate_age_5_sec(self):
        self.assertEqual(base.abbreviate_age(5), "5 seconds ago")

    def test_abbreviate_age_89_sec(self):
        self.assertEqual(base.abbreviate_age(89), "89 seconds ago")

    def test_abbreviate_age_2_min(self):
        self.assertEqual(base.abbreviate_age((base.MINUTE * 2) + 2),
                         "about 2 minutes ago")

    def test_abbreviate_age_10_min(self):
        self.assertEqual(base.abbreviate_age((base.MINUTE * 10) + 7),
                         "about 10 minutes ago")

    def test_abbreviate_age_64_min(self):
        self.assertEqual(base.abbreviate_age((base.HOUR + base.MINUTE * 4)),
                         "about 64 minutes ago")

    def test_abbreviate_age_2_hours(self):
        self.assertEqual(base.abbreviate_age((base.HOUR * 2 + 25)),
                         "about 2 hours ago")

    def test_abbreviate_age_1_day(self):
        self.assertEqual(base.abbreviate_age((base.DAY + base.MINUTE * 4)),
                         "about 1 day ago")

    def test_abbreviate_age_3_days(self):
        self.assertEqual(base.abbreviate_age((base.DAY * 3 + base.MINUTE * 9)),
                         "about 3 days ago")

    def test_abbreviate_age_12_days(self):
        self.assertEqual(base.abbreviate_age((base.DAY * 12 + base.HOUR * 9)),
                         "about 12 days ago")

    def test_abbreviate_age_3_weeks(self):
        self.assertEqual(base.abbreviate_age((base.WEEK * 3 + base.DAY)),
                         "about 3 weeks ago")

    def test_abbreviate_age_long_time(self):
        self.assertEqual(base.abbreviate_age((base.MONTH * 4 + base.WEEK)),
                         "a long time ago")
=======
    def test_path_to_root_from_root(self):
        self.assertEqual(base.path_to_root(self.fakeRequest([])),
                         './')

    def test_path_to_root_from_one_level(self):
        self.assertEqual(base.path_to_root(self.fakeRequest(['waterfall'])),
                         './')

    def test_path_to_root_from_two_level(self):
        self.assertEqual(base.path_to_root(self.fakeRequest(['a', 'b'])),
                         '../')
>>>>>>> 755d0cb9
<|MERGE_RESOLUTION|>--- conflicted
+++ resolved
@@ -85,7 +85,6 @@
             'application/x-www-form-urlencoded ; charset=UTF-16 ; foo=bar',
             'UTF-16')
 
-<<<<<<< HEAD
     def test_plural_zero(self):
         self.assertEqual(base.plural("car", "cars", 0), "0 cars")
 
@@ -142,7 +141,7 @@
     def test_abbreviate_age_long_time(self):
         self.assertEqual(base.abbreviate_age((base.MONTH * 4 + base.WEEK)),
                          "a long time ago")
-=======
+
     def test_path_to_root_from_root(self):
         self.assertEqual(base.path_to_root(self.fakeRequest([])),
                          './')
@@ -153,5 +152,4 @@
 
     def test_path_to_root_from_two_level(self):
         self.assertEqual(base.path_to_root(self.fakeRequest(['a', 'b'])),
-                         '../')
->>>>>>> 755d0cb9
+                         '../')