# This file is part of Buildbot.  Buildbot is free software: you can
# redistribute it and/or modify it under the terms of the GNU General Public
# License as published by the Free Software Foundation, version 2.
#
# This program is distributed in the hope that it will be useful, but WITHOUT
# ANY WARRANTY; without even the implied warranty of MERCHANTABILITY or FITNESS
# FOR A PARTICULAR PURPOSE.  See the GNU General Public License for more
# details.
#
# You should have received a copy of the GNU General Public License along with
# this program; if not, write to the Free Software Foundation, Inc., 51
# Franklin Street, Fifth Floor, Boston, MA 02110-1301 USA.
#
# Copyright Buildbot Team Members

import logging
from zope.interface import implements
from twisted.python import failure, log
from twisted.application import service
from twisted.internet import defer
from buildbot.process.properties import Properties
from buildbot.util import ComparableMixin
from buildbot.changes import changes
from buildbot import config, interfaces, util
from buildbot.util.state import StateMixin

class BaseScheduler(service.MultiService, ComparableMixin, StateMixin):
    """
    Base class for all schedulers; this provides the equipment to manage
    reconfigurations and to handle basic scheduler state.  It also provides
    utility methods to begin various sorts of builds.

    Subclasses should add any configuration-derived attributes to
    C{base.Scheduler.compare_attrs}.
    """

    implements(interfaces.IScheduler)

    DefaultCodebases = {'':{}}

    compare_attrs = ('name', 'builderNames', 'properties', 'codebases')

    def __init__(self, name, builderNames, properties,
                 codebases = DefaultCodebases):
        """
        Initialize a Scheduler.

        @param name: name of this scheduler (used as a key for state)
        @type name: unicode

        @param builderNames: list of builders this scheduler may start
        @type builderNames: list of unicode

        @param properties: properties to add to builds triggered by this
        scheduler
        @type properties: dictionary

        @param codebases: codebases that are necessary to process the changes
        @type codebases: dict with following struct:
            key: '<codebase>'
            value: {'repository':'<repo>', 'branch':'<br>', 'revision:'<rev>'}
        """
        service.MultiService.__init__(self)
        self.name = util.ascii2unicode(name)
        "name of this scheduler; used to identify replacements on reconfig"

        ok = True
        if not isinstance(builderNames, (list, tuple)):
            ok = False
        else:
            for b in builderNames:
                if not isinstance(b, basestring):
                    ok = False
        if not ok:
            config.error(
                "The builderNames argument to a scheduler must be a list "
                  "of Builder names.")

        self.builderNames = builderNames
        "list of builder names to start in each buildset"

        self.properties = Properties()
        "properties that are contributed to each buildset"
        self.properties.update(properties, "Scheduler")
        self.properties.setProperty("scheduler", name, "Scheduler")

        self.objectid = None

        self.master = None

        # Set the codebases that are necessary to process the changes
        # These codebases will always result in a sourcestamp with or without changes
        if codebases is not None:
            if not isinstance(codebases, dict):
                config.error("Codebases must be a dict of dicts")
            for codebase, codebase_attrs in codebases.iteritems():
                if not isinstance(codebase_attrs, dict):
                    config.error("Codebases must be a dict of dicts")
                if (codebases != BaseScheduler.DefaultCodebases and
                   'repository' not in codebase_attrs):
                    config.error("The key 'repository' is mandatory in codebases")
        else:
            config.error("Codebases cannot be None")

        self.codebases = codebases
        
        # internal variables
        self._change_consumer = None
        self._change_consumption_lock = defer.DeferredLock()

    ## service handling

    def startService(self):
        service.MultiService.startService(self)

    def findNewSchedulerInstance(self, new_config):
        return new_config.schedulers[self.name] # should exist!

    def stopService(self):
        d = defer.maybeDeferred(self._stopConsumingChanges)
        d.addCallback(lambda _ : service.MultiService.stopService(self))
        return d


    ## status queries

    # TODO: these aren't compatible with distributed schedulers

    def listBuilderNames(self):
        "Returns the list of builder names"
        return self.builderNames

    def getPendingBuildTimes(self):
        "Returns a list of the next times that builds are scheduled, if known."
        return []

    ## change handling

    def startConsumingChanges(self, fileIsImportant=None, change_filter=None,
                              onlyImportant=False):
        """
        Subclasses should call this method from startService to register to
        receive changes.  The BaseScheduler class will take care of filtering
        the changes (using change_filter) and (if fileIsImportant is not None)
        classifying them.  See L{gotChange}.  Returns a Deferred.

        @param fileIsImportant: a callable provided by the user to distinguish
        important and unimportant changes
        @type fileIsImportant: callable

        @param change_filter: a filter to determine which changes are even
        considered by this scheduler, or C{None} to consider all changes
        @type change_filter: L{buildbot.changes.filter.ChangeFilter} instance

        @param onlyImportant: If True, only important changes, as specified by
        fileIsImportant, will be added to the buildset.
        @type onlyImportant: boolean

        """
        assert fileIsImportant is None or callable(fileIsImportant)

        # register for changes with the data API
        assert not self._change_consumer
        self._change_consumer = self.master.data.startConsuming(
                lambda k,m : self._changeCallback(k, m, fileIsImportant,
                                            change_filter, onlyImportant),
                {},
                ('change',))
        return defer.succeed(None)

    @defer.inlineCallbacks
    def _changeCallback(self, key, msg, fileIsImportant, change_filter,
                                onlyImportant):

        # ignore changes delivered while we're not running
        if not self._change_consumer:
            return

        # get a change object, since the API requires it
        chdict = yield self.master.db.changes.getChange(msg['changeid'])
        change = yield changes.Change.fromChdict(self.master, chdict)

        # filter it
        if change_filter and not change_filter.filter_change(change):
            return
        if change.codebase not in self.codebases:
            log.msg('change contains codebase %s that is not processed by'
                ' scheduler %s' % (change.codebase, self.name),
                logLevel=logging.DEBUG)
            return
        if fileIsImportant:
            try:
                important = fileIsImportant(change)
                if not important and onlyImportant:
                    return
<<<<<<< HEAD
            except:
                log.err(failure.Failure(),
                        'in fileIsImportant check for %s' % change)
                return
        else:
            important = True
=======
            else:
                important = True

            # use change_consumption_lock to ensure the service does not stop
            # while this change is being processed
            d = self._change_consumption_lock.run(self.gotChange, change, important)
            d.addErrback(log.err, 'while processing change')
        self._change_subscription = self.master.subscribeToChanges(changeCallback)
>>>>>>> 7ba03c15

        # use change_consumption_lock to ensure the service does not stop
        # while this change is being processed
        d = self._change_consumption_lock.acquire()
        d.addCallback(lambda _ : self.gotChange(change, important))
        def release(x):
            self._change_consumption_lock.release()
        d.addBoth(release)
        d.addErrback(log.err, 'while processing change')

    def _stopConsumingChanges(self):
        # (note: called automatically in stopService)

        # acquire the lock change consumption lock to ensure that any change
        # consumption is complete before we are done stopping consumption
<<<<<<< HEAD
        d = self._change_consumption_lock.acquire()
        def stop(x):
            if self._change_consumer:
                self._change_consumer.stopConsuming()
                self._change_consumer = None
            self._change_consumption_lock.release()
        d.addBoth(stop)
        return d
=======
        def stop():
            if self._change_subscription:
                self._change_subscription.unsubscribe()
                self._change_subscription = None
        return self._change_consumption_lock.run(stop)
>>>>>>> 7ba03c15

    def gotChange(self, change, important):
        """
        Called when a change is received; returns a Deferred.  If the
        C{fileIsImportant} parameter to C{startConsumingChanges} was C{None},
        then all changes are considered important.
        The C{codebase} of the change has always an entry in the C{codebases}
        dictionary of the scheduler.

        @param change: the new change object
        @type change: L{buildbot.changes.changes.Change} instance
        @param important: true if this is an important change, according to
        C{fileIsImportant}.
        @type important: boolean
        @returns: Deferred
        """
        raise NotImplementedError

    ## starting bulids

    def addBuildsetForSourceStampsWithDefaults(self, reason, sourcestamps,
                                        properties=None, builderNames=None):
        """Create a buildset based on the supplied sourcestamps, with defaults
        applied from the scheduler's configuration.

        Sourcestamps is a list of sourcestamp dictionaries, giving the required
        parameters.  Any other defaults will be filled in from the scheduler's
        configuration.  If sourcestamps is None, only the defaults will be
        used.
        """

        if sourcestamps is None:
            sourcestamps = []

        # convert sourcestamps to a dictionary keyed by codebase
        stampsByCodebase = {}
        for ss in sourcestamps:
            cb = ss['codebase']
            if cb in stampsByCodebase:
                raise RuntimeError("multiple sourcestamps with same codebase")
            stampsByCodebase[cb] = ss

        # Merge codebases with the passed list of sourcestamps
        # This results in a new sourcestamp for each codebase
        stampsWithDefaults = []
        for codebase in self.codebases:
            ss = self.codebases[codebase].copy()
             # apply info from passed sourcestamps onto the configured default
             # sourcestamp attributes for this codebase.
            ss.update(stampsByCodebase.get(codebase,{}))
            stampsWithDefaults.append(ss)

        return self.addBuildsetForSourceStamps(sourcestamps=stampsWithDefaults,
                reason=reason, properties=properties,
                builderNames=builderNames)


    @defer.inlineCallbacks
    def addBuildsetForChanges(self, reason='', external_idstring=None,
            changeids=[], builderNames=None, properties=None):
        """
        Add a buildset for the given collection of changes.  This will take the
        latest of any changes with the same codebase, and will fill in
        sourcestamps for any codebases for which no changes are included.
        """
        changesByCodebase = {}

        def get_last_change_for_codebase(codebase):
            return max(changesByCodebase[codebase],key = lambda change: change["changeid"])

        # Changes are retrieved from database and grouped by their codebase
        for changeid in changeids:
            chdict = yield self.master.db.changes.getChange(changeid)
            changesByCodebase.setdefault(chdict["codebase"], []).append(chdict)

        sourcestamps = []
        for codebase in self.codebases:
            if codebase not in changesByCodebase:
                # codebase has no changes
                # create a sourcestamp that has no changes
                ss = {
                    'codebase': codebase,
                    'repository': self.codebases[codebase]['repository'],
                    'branch': self.codebases[codebase].get('branch', None),
                    'revision': self.codebases[codebase].get('revision', None),
                    'project': '',
                }
            else:
                lastChange = get_last_change_for_codebase(codebase)
                ss = lastChange['sourcestampid']
            sourcestamps.append(ss)

        # add one buildset, using the calculated sourcestamps
        bsid,brids = yield self.addBuildsetForSourceStamps(
                sourcestamps=sourcestamps, reason=reason,
                external_idstring=external_idstring, builderNames=builderNames,
                properties=properties)

        defer.returnValue((bsid,brids))

    def addBuildsetForSourceStamps(self, sourcestamps=[], reason='',
            external_idstring=None, properties=None, builderNames=None):
        """
        Add a buildset for the given sourcestamps.

        @param sourcestamps: a list of full sourcestamp dictionaries  or
            sourcestamp IDs
        @param reason: reason for this buildset
        @type reason: unicode string
        @param external_idstring: external identifier for this buildset, or None
        @param properties: a properties object containing initial properties for
            the buildset
        @type properties: L{buildbot.process.properties.Properties}
        @param builderNames: builders to name in the buildset (defaults to
            C{self.builderNames})
        @param setid: idenitification of a set of sourcestamps
        @returns: (buildset ID, buildrequest IDs) via Deferred
        """
        # combine properties
        if properties:
            properties.updateFromProperties(self.properties)
        else:
            properties = self.properties

        # apply the default builderNames
        if not builderNames:
            builderNames = self.builderNames

        # translate properties object into a dict as required by the
        # addBuildset method
        properties_dict = properties.asDict()

        return self.master.data.updates.addBuildset(
                scheduler=self.name, sourcestamps=sourcestamps, reason=reason,
                properties=properties_dict, builderNames=builderNames,
                external_idstring=external_idstring)<|MERGE_RESOLUTION|>--- conflicted
+++ resolved
@@ -193,31 +193,16 @@
                 important = fileIsImportant(change)
                 if not important and onlyImportant:
                     return
-<<<<<<< HEAD
             except:
                 log.err(failure.Failure(),
                         'in fileIsImportant check for %s' % change)
                 return
         else:
             important = True
-=======
-            else:
-                important = True
-
-            # use change_consumption_lock to ensure the service does not stop
-            # while this change is being processed
-            d = self._change_consumption_lock.run(self.gotChange, change, important)
-            d.addErrback(log.err, 'while processing change')
-        self._change_subscription = self.master.subscribeToChanges(changeCallback)
->>>>>>> 7ba03c15
 
         # use change_consumption_lock to ensure the service does not stop
         # while this change is being processed
-        d = self._change_consumption_lock.acquire()
-        d.addCallback(lambda _ : self.gotChange(change, important))
-        def release(x):
-            self._change_consumption_lock.release()
-        d.addBoth(release)
+        d = self._change_consumption_lock.run(self.gotChange, change, important)
         d.addErrback(log.err, 'while processing change')
 
     def _stopConsumingChanges(self):
@@ -225,22 +210,11 @@
 
         # acquire the lock change consumption lock to ensure that any change
         # consumption is complete before we are done stopping consumption
-<<<<<<< HEAD
-        d = self._change_consumption_lock.acquire()
-        def stop(x):
+        def stop():
             if self._change_consumer:
                 self._change_consumer.stopConsuming()
                 self._change_consumer = None
-            self._change_consumption_lock.release()
-        d.addBoth(stop)
-        return d
-=======
-        def stop():
-            if self._change_subscription:
-                self._change_subscription.unsubscribe()
-                self._change_subscription = None
         return self._change_consumption_lock.run(stop)
->>>>>>> 7ba03c15
 
     def gotChange(self, change, important):
         """
