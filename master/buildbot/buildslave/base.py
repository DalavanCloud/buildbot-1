--- conflicted
+++ resolved
@@ -335,12 +335,9 @@
         self.slave_status.setGraceful(False)
         # We want to know when the graceful shutdown flag changes
         self.slave_status.addGracefulWatcher(self._gracefulChanged)
-<<<<<<< HEAD
         self.conn = conn
         self._old_builder_list = None  # clear builder list before proceed
-=======
         self.slave_status.addPauseWatcher(self._pauseChanged)
->>>>>>> f518276b
 
         self.slave_status.setConnected(True)
 
