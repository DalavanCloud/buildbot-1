# This file is part of Buildbot.  Buildbot is free software: you can
# redistribute it and/or modify it under the terms of the GNU General Public
# License as published by the Free Software Foundation, version 2.
#
# This program is distributed in the hope that it will be useful, but WITHOUT
# ANY WARRANTY; without even the implied warranty of MERCHANTABILITY or FITNESS
# FOR A PARTICULAR PURPOSE.  See the GNU General Public License for more
# details.
#
# You should have received a copy of the GNU General Public License along with
# this program; if not, write to the Free Software Foundation, Inc., 51
# Franklin Street, Fifth Floor, Boston, MA 02110-1301 USA.
#
# Portions Copyright Buildbot Team Members

from __future__ import with_statement
# Portions Copyright Canonical Ltd. 2009

"""A LatentSlave that uses EC2 to instantiate the slaves on demand.

Tested with Python boto 1.5c
"""

import os
import re
import time

import boto
import boto.ec2
import boto.exception

from twisted.internet import defer
from twisted.internet import threads
from twisted.python import log

from buildbot import interfaces
from buildbot.buildslave.base import AbstractLatentBuildSlave

PENDING = 'pending'
RUNNING = 'running'
SHUTTINGDOWN = 'shutting-down'
TERMINATED = 'terminated'
SPOT_REQUEST_PENDING_STATES = ['pending-evaluation', 'pending-fulfillment']
FULFILLED = 'fulfilled'
PRICE_TOO_LOW = 'price-too-low'


class EC2LatentBuildSlave(AbstractLatentBuildSlave):

    instance = image = None
    _poll_resolution = 5  # hook point for tests

    def __init__(self, name, password, instance_type, ami=None,
                 valid_ami_owners=None, valid_ami_location_regex=None,
                 elastic_ip=None, identifier=None, secret_identifier=None,
                 aws_id_file_path=None, user_data=None, region=None,
                 keypair_name='latent_buildbot_slave',
                 security_name='latent_buildbot_slave',
                 max_builds=None, notify_on_missing=[], missing_timeout=60 * 20,
                 build_wait_timeout=60 * 10, properties={}, locks=None,
                 spot_instance=False, max_spot_price=1.6, volumes=[],
<<<<<<< HEAD
                 placement=None, price_multiplier=1.2, retry=1,
                 retry_price_adjustment=1, product_description='Linux/UNIX'):
=======
                 placement=None, price_multiplier=1.2, tags={}):
>>>>>>> 38acf7dd

        AbstractLatentBuildSlave.__init__(
            self, name, password, max_builds, notify_on_missing,
            missing_timeout, build_wait_timeout, properties, locks)
        if not ((ami is not None) ^
                (valid_ami_owners is not None or
                 valid_ami_location_regex is not None)):
            raise ValueError(
                'You must provide either a specific ami, or one or both of '
                'valid_ami_location_regex and valid_ami_owners')
        self.ami = ami
        if valid_ami_owners is not None:
            if isinstance(valid_ami_owners, (int, long)):
                valid_ami_owners = (valid_ami_owners,)
            else:
                for element in valid_ami_owners:
                    if not isinstance(element, (int, long)):
                        raise ValueError(
                            'valid_ami_owners should be int or iterable '
                            'of ints', element)
        if valid_ami_location_regex is not None:
            if not isinstance(valid_ami_location_regex, basestring):
                raise ValueError(
                    'valid_ami_location_regex should be a string')
            else:
                # verify that regex will compile
                re.compile(valid_ami_location_regex)
        self.valid_ami_owners = valid_ami_owners
        self.valid_ami_location_regex = valid_ami_location_regex
        self.instance_type = instance_type
        self.keypair_name = keypair_name
        self.security_name = security_name
        self.user_data = user_data
        self.spot_instance = spot_instance
        self.max_spot_price = max_spot_price
        self.volumes = volumes
        self.price_multiplier = price_multiplier
        self.retry_price_adjustment = retry_price_adjustment
        self.retry = retry
        self.attempt = 1
        self.product_description = product_description
        if None not in [placement, region]:
            self.placement = '%s%s' % (region, placement)
        else:
            self.placement = None
        if identifier is None:
            assert secret_identifier is None, (
                'supply both or neither of identifier, secret_identifier')
            if aws_id_file_path is None:
                home = os.environ['HOME']
                aws_id_file_path = os.path.join(home, '.ec2', 'aws_id')
            if not os.path.exists(aws_id_file_path):
                raise ValueError(
                    "Please supply your AWS access key identifier and secret "
                    "access key identifier either when instantiating this %s "
                    "or in the %s file (on two lines).\n" %
                    (self.__class__.__name__, aws_id_file_path))
            with open(aws_id_file_path, 'r') as aws_file:
                identifier = aws_file.readline().strip()
                secret_identifier = aws_file.readline().strip()
        else:
            assert aws_id_file_path is None, \
                'if you supply the identifier and secret_identifier, ' \
                'do not specify the aws_id_file_path'
            assert secret_identifier is not None, \
                'supply both or neither of identifier, secret_identifier'

        region_found = None

        # Make the EC2 connection.
        if region is not None:
            for r in boto.ec2.regions(aws_access_key_id=identifier,
                                      aws_secret_access_key=secret_identifier):

                if r.name == region:
                    region_found = r

            if region_found is not None:
                self.conn = boto.ec2.connect_to_region(region,
                                                       aws_access_key_id=identifier,
                                                       aws_secret_access_key=secret_identifier)
            else:
                raise ValueError(
                    'The specified region does not exist: {0}'.format(region))

        else:
            self.conn = boto.connect_ec2(identifier, secret_identifier)

        # Make a keypair
        #
        # We currently discard the keypair data because we don't need it.
        # If we do need it in the future, we will always recreate the keypairs
        # because there is no way to
        # programmatically retrieve the private key component, unless we
        # generate it and store it on the filesystem, which is an unnecessary
        # usage requirement.
        try:
            key_pair = self.conn.get_all_key_pairs(keypair_name)[0]
            assert key_pair
            # key_pair.delete() # would be used to recreate
        except boto.exception.EC2ResponseError, e:
            if 'InvalidKeyPair.NotFound' not in e.body:
                if 'AuthFailure' in e.body:
                    print ('POSSIBLE CAUSES OF ERROR:\n'
                           '  Did you sign up for EC2?\n'
                           '  Did you put a credit card number in your AWS '
                           'account?\n'
                           'Please doublecheck before reporting a problem.\n')
                raise
            # make one; we would always do this, and stash the result, if we
            # needed the key (for instance, to SSH to the box).  We'd then
            # use paramiko to use the key to connect.
            self.conn.create_key_pair(keypair_name)

        # create security group
        try:
            group = self.conn.get_all_security_groups(security_name)[0]
            assert group
        except boto.exception.EC2ResponseError, e:
            if 'InvalidGroup.NotFound' in e.body:
                self.security_group = self.conn.create_security_group(
                    security_name,
                    'Authorization to access the buildbot instance.')
                # Authorize the master as necessary
                # TODO this is where we'd open the hole to do the reverse pb
                # connect to the buildbot
                # ip = urllib.urlopen(
                #     'http://checkip.amazonaws.com').read().strip()
                # self.security_group.authorize('tcp', 22, 22, '%s/32' % ip)
                # self.security_group.authorize('tcp', 80, 80, '%s/32' % ip)
            else:
                raise

        # get the image
        if self.ami is not None:
            self.image = self.conn.get_image(self.ami)
        else:
            # verify we have access to at least one acceptable image
            discard = self.get_image()
            assert discard

        # get the specified elastic IP, if any
        if elastic_ip is not None:
            elastic_ip = self.conn.get_all_addresses([elastic_ip])[0]
        self.elastic_ip = elastic_ip
        self.tags = tags

    def get_image(self):
        if self.image is not None:
            return self.image
        if self.valid_ami_location_regex:
            level = 0
            options = []
            get_match = re.compile(self.valid_ami_location_regex).match
            for image in self.conn.get_all_images(
                    owners=self.valid_ami_owners):
                # Image must be available
                if image.state != 'available':
                    continue
                # Image must match regex
                match = get_match(image.location)
                if not match:
                    continue
                # Gather sorting information
                alpha_sort = int_sort = None
                if level < 2:
                    try:
                        alpha_sort = match.group(1)
                    except IndexError:
                        level = 2
                    else:
                        if level == 0:
                            try:
                                int_sort = int(alpha_sort)
                            except ValueError:
                                level = 1
                options.append([int_sort, alpha_sort,
                                image.location, image.id, image])
            if level:
                log.msg('sorting images at level %d' % level)
                options = [candidate[level:] for candidate in options]
        else:
            options = [(image.location, image.id, image) for image
                       in self.conn.get_all_images(
                           owners=self.valid_ami_owners)]
        options.sort()
        log.msg('sorted images (last is chosen): %s' %
                (', '.join(
                    ['%s (%s)' % (candidate[-1].id, candidate[-1].location)
                     for candidate in options])))
        if not options:
            raise ValueError('no available images match constraints')
        return options[-1][-1]

    def dns(self):
        if self.instance is None:
            return None
        return self.instance.public_dns_name
    dns = property(dns)

    def start_instance(self, build):
        if self.instance is not None:
            raise ValueError('instance active')
        if self.spot_instance:
            return threads.deferToThread(self._request_spot_instance)
        else:
            return threads.deferToThread(self._start_instance)

    def _start_instance(self):
        image = self.get_image()
        reservation = image.run(
            key_name=self.keypair_name, security_groups=[self.security_name],
            instance_type=self.instance_type, user_data=self.user_data,
            placement=self.placement)
        self.instance = reservation.instances[0]
        instance_id, image_id, start_time = self._wait_for_instance(
            reservation)
        if None not in [instance_id, image_id, start_time]:
            if len(self.tags) > 0:
                self.conn.create_tags(instance_id, self.tags)
            return [instance_id, image_id, start_time]
        else:
            log.msg('%s %s failed to start instance %s (%s)' %
                    (self.__class__.__name__, self.slavename,
                     self.instance.id, self.instance.state))
            raise interfaces.LatentBuildSlaveFailedToSubstantiate(
                self.instance.id, self.instance.state)

    def stop_instance(self, fast=False):
        if self.instance is None:
            # be gentle.  Something may just be trying to alert us that an
            # instance never attached, and it's because, somehow, we never
            # started.
            return defer.succeed(None)
        instance = self.instance
        self.output = self.instance = None
        return threads.deferToThread(
            self._stop_instance, instance, fast)

    def _attach_volumes(self):
        for volume_id, device_node in self.volumes:
            self.conn.attach_volume(volume_id, self.instance.id, device_node)
            log.msg('Attaching EBS volume %s to %s.' %
                    (volume_id, device_node))

    def _stop_instance(self, instance, fast):
        if self.elastic_ip is not None:
            self.conn.disassociate_address(self.elastic_ip.public_ip)
        instance.update()
        if instance.state not in (SHUTTINGDOWN, TERMINATED):
            instance.terminate()
            log.msg('%s %s terminating instance %s' %
                    (self.__class__.__name__, self.slavename, instance.id))
        duration = 0
        interval = self._poll_resolution
        if fast:
            goal = (SHUTTINGDOWN, TERMINATED)
            instance.update()
        else:
            goal = (TERMINATED,)
        while instance.state not in goal:
            time.sleep(interval)
            duration += interval
            if duration % 60 == 0:
                log.msg(
                    '%s %s has waited %d minutes for instance %s to end' %
                    (self.__class__.__name__, self.slavename, duration // 60,
                     instance.id))
            instance.update()
        log.msg('%s %s instance %s %s '
                'after about %d minutes %d seconds' %
                (self.__class__.__name__, self.slavename,
                 instance.id, goal, duration // 60, duration % 60))

    def _submit_request(self):
        timestamp_yesterday = time.gmtime(int(time.time() - 86400))
<<<<<<< HEAD
        spot_history_starttime = time.strftime('%Y-%m-%dT%H:%M:%SZ', timestamp_yesterday)
        spot_prices = self.conn.get_spot_price_history(start_time=spot_history_starttime,
                                                       product_description=self.product_description,
                                                       availability_zone=self.placement)
=======
        spot_history_starttime = time.strftime(
            '%Y-%m-%dT%H:%M:%SZ', timestamp_yesterday)
        spot_prices = self.conn.get_spot_price_history(
            start_time=spot_history_starttime,
            product_description='Linux/UNIX (Amazon VPC)',
            availability_zone=self.placement)
>>>>>>> 38acf7dd
        price_sum = 0.0
        price_count = 0
        for price in spot_prices:
            if price.instance_type == self.instance_type:
                price_sum += price.price
                price_count += 1
        if price_count == 0:
            self.current_spot_price = 0.02
        else:
            self.current_spot_price = (price_sum / price_count) * self.price_multiplier
        if self.current_spot_price > self.max_spot_price:
            log.msg('%s %s calculated spot price %0.3f exceeds '
                    'configured maximum of %0.3f' %
                    (self.__class__.__name__, self.slavename,
                     self.current_spot_price, self.max_spot_price))
            raise interfaces.LatentBuildSlaveFailedToSubstantiate()
        else:
<<<<<<< HEAD
            if self.retry > 1:
                log.msg('%s %s requesting spot instance with price %0.4f, attempt %d of %d' %
                        (self.__class__.__name__, self.slavename, self.current_spot_price, self.attempt,
                         self.retry))
            else:
                log.msg('%s %s requesting spot instance with price %0.4f' %
                        (self.__class__.__name__, self.slavename, self.current_spot_price))
        reservations = self.conn.request_spot_instances(self.current_spot_price, self.ami,
                                                        key_name=self.keypair_name,
                                                        security_groups=[self.security_name],
                                                        instance_type=self.instance_type,
                                                        user_data=self.user_data,
                                                        placement=self.placement)
        request, success = self._wait_for_request(reservations[0])
        if not success:
            return request, None, None, False
        else:
            instance_id = request.instance_id
            reservations = self.conn.get_all_instances(instance_ids=[instance_id])
            self.instance = reservations[0].instances[0]
            instance_id, image_id, start_time = self._wait_for_instance(self.get_image())
            return instance_id, image_id, start_time, True

    def _request_spot_instance(self):
        if self.retry > 1:
            for attempt in range(1, self.retry + 1):
                self.attempt = attempt
                instance_id, image_id, start_time, success = self._submit_request()
                if success:
                    break
                if attempt >= self.retry:
                    self.attempt = 0
                    log.msg('%s %s failed to substantiate after %d requests' %
                            (self.__class__.__name__, self.slavename, self.retry))
                    raise interfaces.LatentBuildSlaveFailedToSubstantiate()
        else:
            instance_id, image_id, start_time, success = self._submit_request()
            if not success:
                raise interfaces.LatentBuildSlaveFailedToSubstantiate()
        return instance_id, image_id, start_time
=======
            log.msg('%s %s requesting spot instance with price %0.2f.' %
                    (self.__class__.__name__, self.slavename, target_price))
        reservations = self.conn.request_spot_instances(
            target_price, self.ami, key_name=self.keypair_name,
            security_groups=[
                self.security_name],
            instance_type=self.instance_type,
            user_data=self.user_data,
            placement=self.placement)
        request = self._wait_for_request(reservations[0])
        instance_id = request.instance_id
        reservations = self.conn.get_all_instances(instance_ids=[instance_id])
        self.instance = reservations[0].instances[0]
        return self._wait_for_instance(self.get_image())
>>>>>>> 38acf7dd

    def _wait_for_instance(self, image):
        log.msg('%s %s waiting for instance %s to start' %
                (self.__class__.__name__, self.slavename, self.instance.id))
        duration = 0
        interval = self._poll_resolution
        while self.instance.state == PENDING:
            time.sleep(interval)
            duration += interval
            if duration % 60 == 0:
                log.msg('%s %s has waited %d minutes for instance %s' %
                        (self.__class__.__name__, self.slavename, duration // 60,
                         self.instance.id))
            self.instance.update()
        if self.instance.state == RUNNING:
            self.output = self.instance.get_console_output()
            minutes = duration // 60
            seconds = duration % 60
            log.msg('%s %s instance %s started on %s '
                    'in about %d minutes %d seconds (%s)' %
                    (self.__class__.__name__, self.slavename,
                     self.instance.id, self.dns, minutes, seconds,
                     self.output.output))
            if self.elastic_ip is not None:
                self.instance.use_ip(self.elastic_ip)
            start_time = '%02d:%02d:%02d' % (
                minutes // 60, minutes % 60, seconds)
            if len(self.volumes) > 0:
                self._attach_volumes()
            return self.instance.id, image.id, start_time
        else:
            log.msg('%s %s failed to start instance %s (%s)' %
                    (self.__class__.__name__, self.slavename,
                     self.instance.id, self.instance.state))
            raise interfaces.LatentBuildSlaveFailedToSubstantiate(
                self.instance.id, self.instance.state)

    def _wait_for_request(self, reservation):
        duration = 0
        interval = self._poll_resolution
        requests = self.conn.get_all_spot_instance_requests(
            request_ids=[reservation.id])
        request = requests[0]
        request_status = request.status.code
        while request_status in SPOT_REQUEST_PENDING_STATES:
            time.sleep(interval)
            duration += interval
            if duration % 60 == 0:
                log.msg('%s %s has waited %d minutes for spot request %s' %
                        (self.__class__.__name__, self.slavename, duration // 60,
                         request.id))
            requests = self.conn.get_all_spot_instance_requests(
                request_ids=[request.id])
            request = requests[0]
            request_status = request.status.code
        if request_status == FULFILLED:
            minutes = duration // 60
            seconds = duration % 60
            log.msg('%s %s spot request %s fulfilled '
                    'in about %d minutes %d seconds' %
                    (self.__class__.__name__, self.slavename,
                     request.id, minutes, seconds))
            return request, True
        elif request_status == PRICE_TOO_LOW:
            request.cancel()
            log.msg('%s %s spot request rejected, spot price too low' %
                    (self.__class__.__name__, self.slavename))
            self.current_spot_price *= self.retry_price_adjustment
            return request, False
        else:
            log.msg('%s %s failed to fulfill spot request %s with status %s' %
                    (self.__class__.__name__, self.slavename,
                     request.id, request_status))
            raise interfaces.LatentBuildSlaveFailedToSubstantiate(
                request.id, request.status)<|MERGE_RESOLUTION|>--- conflicted
+++ resolved
@@ -59,12 +59,8 @@
                  max_builds=None, notify_on_missing=[], missing_timeout=60 * 20,
                  build_wait_timeout=60 * 10, properties={}, locks=None,
                  spot_instance=False, max_spot_price=1.6, volumes=[],
-<<<<<<< HEAD
-                 placement=None, price_multiplier=1.2, retry=1,
-                 retry_price_adjustment=1, product_description='Linux/UNIX'):
-=======
-                 placement=None, price_multiplier=1.2, tags={}):
->>>>>>> 38acf7dd
+                 placement=None, price_multiplier=1.2, tags={},
+                 retry_price_adjustment=1, product_description='Linux/UNIX'):):
 
         AbstractLatentBuildSlave.__init__(
             self, name, password, max_builds, notify_on_missing,
@@ -341,19 +337,12 @@
 
     def _submit_request(self):
         timestamp_yesterday = time.gmtime(int(time.time() - 86400))
-<<<<<<< HEAD
-        spot_history_starttime = time.strftime('%Y-%m-%dT%H:%M:%SZ', timestamp_yesterday)
-        spot_prices = self.conn.get_spot_price_history(start_time=spot_history_starttime,
-                                                       product_description=self.product_description,
-                                                       availability_zone=self.placement)
-=======
         spot_history_starttime = time.strftime(
             '%Y-%m-%dT%H:%M:%SZ', timestamp_yesterday)
         spot_prices = self.conn.get_spot_price_history(
             start_time=spot_history_starttime,
             product_description='Linux/UNIX (Amazon VPC)',
             availability_zone=self.placement)
->>>>>>> 38acf7dd
         price_sum = 0.0
         price_count = 0
         for price in spot_prices:
@@ -371,7 +360,6 @@
                      self.current_spot_price, self.max_spot_price))
             raise interfaces.LatentBuildSlaveFailedToSubstantiate()
         else:
-<<<<<<< HEAD
             if self.retry > 1:
                 log.msg('%s %s requesting spot instance with price %0.4f, attempt %d of %d' %
                         (self.__class__.__name__, self.slavename, self.current_spot_price, self.attempt,
@@ -412,22 +400,6 @@
             if not success:
                 raise interfaces.LatentBuildSlaveFailedToSubstantiate()
         return instance_id, image_id, start_time
-=======
-            log.msg('%s %s requesting spot instance with price %0.2f.' %
-                    (self.__class__.__name__, self.slavename, target_price))
-        reservations = self.conn.request_spot_instances(
-            target_price, self.ami, key_name=self.keypair_name,
-            security_groups=[
-                self.security_name],
-            instance_type=self.instance_type,
-            user_data=self.user_data,
-            placement=self.placement)
-        request = self._wait_for_request(reservations[0])
-        instance_id = request.instance_id
-        reservations = self.conn.get_all_instances(instance_ids=[instance_id])
-        self.instance = reservations[0].instances[0]
-        return self._wait_for_instance(self.get_image())
->>>>>>> 38acf7dd
 
     def _wait_for_instance(self, image):
         log.msg('%s %s waiting for instance %s to start' %
