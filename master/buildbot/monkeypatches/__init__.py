--- conflicted
+++ resolved
@@ -81,10 +81,7 @@
         servicechecks.patch_servicechecks()
         from buildbot.monkeypatches import testcase_patch
         testcase_patch.patch_testcase_patch()
-<<<<<<< HEAD
         from buildbot.monkeypatches import decorators
         decorators.patch()
-=======
         from buildbot.monkeypatches import testcase_synctest
-        testcase_synctest.patch_testcase_synctest()
->>>>>>> 1d0dca04
+        testcase_synctest.patch_testcase_synctest()