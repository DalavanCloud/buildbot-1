# This file is part of Buildbot.  Buildbot is free software: you can
# redistribute it and/or modify it under the terms of the GNU General Public
# License as published by the Free Software Foundation, version 2.
#
# This program is distributed in the hope that it will be useful, but WITHOUT
# ANY WARRANTY; without even the implied warranty of MERCHANTABILITY or FITNESS
# FOR A PARTICULAR PURPOSE.  See the GNU General Public License for more
# details.
#
# You should have received a copy of the GNU General Public License along with
# this program; if not, write to the Free Software Foundation, Inc., 51
# Franklin Street, Fifth Floor, Boston, MA 02110-1301 USA.
#
# Copyright Buildbot Team Members

import pkg_resources
from twisted.internet import defer
from twisted.application import strports, service
from twisted.web import server, static
from buildbot import config
from buildbot.util import json
from buildbot.www import rest, ws, sse

class WWWService(config.ReconfigurableServiceMixin, service.MultiService):

    def __init__(self, master):
        service.MultiService.__init__(self)
        self.setName('www')
        self.master = master

        self.port = None
        self.port_service = None
        self.site = None

        # load the apps early, in case something goes wrong in Python land
        epAndApps = [ (ep, ep.load())
                for ep in pkg_resources.iter_entry_points('buildbot.www') ]

        # look for duplicate names
        names = set([ ep.name for ep, app in epAndApps ])
        seen = set()
        dupes = set(n for n in names if n in seen or seen.add(n))
        if dupes:
            raise RuntimeError("duplicate buildbot.www entry points: %s"
                                % (dupes,))

        self.apps = dict((ep.name, app) for (ep, app) in epAndApps)

        if 'base' not in self.apps:
            raise RuntimeError("could not find buildbot-www; is it installed?")

    @defer.inlineCallbacks
    def reconfigService(self, new_config):
        www = new_config.www

        need_new_site = False
        if self.site:
            # if config params have changed, set need_new_site to True.
            # There are none right now.
            need_new_site = False
        else:
            if www['port']:
                need_new_site = True

        if need_new_site:
            self.setupSite(new_config)

        if self.site:
            self.reconfigSite(new_config)

        if www['port'] != self.port:
            if self.port_service:
                yield defer.maybeDeferred(lambda :
                        self.port_service.disownServiceParent())
                self.port_service = None

            self.port = www['port']
            if self.port:
                port = self.port
                if type(port) is int:
                    port = "tcp:%d" % port
                self.port_service = strports.service(port, self.site)

                # monkey-patch in some code to get the actual Port object
                # returned by endpoint.listen().  But only for tests.
                if port == "tcp:0:interface=127.0.0.1":
                    old_listen = self.port_service.endpoint.listen
                    def listen(factory):
                        d = old_listen(factory)
                        @d.addCallback
                        def keep(port):
                            self._gotPort = port
                            return port
                        return d
                    self.port_service.endpoint.listen = listen

                self.port_service.setServiceParent(self)

        yield config.ReconfigurableServiceMixin.reconfigService(self,
                                                                new_config)

<<<<<<< HEAD
=======
    def getPortnum(self):
        # for tests, when the configured port is 0 and the kernel selects a
        # dynamic port.  This will fail if the monkeypatch in reconfigService
        # was not made.
        return self._gotPort.getHost().port

>>>>>>> efd8239c
    def setupSite(self, new_config):
        self.reconfigurableResources = []
        root = self.apps['base'].resource
        for key, plugin in new_config.www.get('plugins', {}).items():
            if not key in self.apps:
                raise RuntimeError("could not find plugin %s; is it installed?" % (key,))
            root.putChild(key, self.apps[key].resource)

        # /config.js
        root.putChild('config.js', static.Data("this.config = "
                                        + json.dumps(new_config.www),
                            "text/javascript"))

        # /api
        root.putChild('api', rest.RestRootResource(self.master))

        # /ws
        root.putChild('ws', ws.WsResource(self.master))

        # /sse
        root.putChild('sse', sse.EventResource(self.master))

        self.site = server.Site(root)

        # convert this to a tuple so it can't be appended anymore (in
        # case some dynamically created resources try to get reconfigs)
        self.reconfigurableResources = tuple(self.reconfigurableResources)

    def resourceNeedsReconfigs(self, resource):
        # flag this resource as needing to know when a reconfig occurs
        self.reconfigurableResources.append(resource)

    def reconfigSite(self, new_config):
        for rsrc in self.reconfigurableResources:
            rsrc.reconfigResource(new_config)<|MERGE_RESOLUTION|>--- conflicted
+++ resolved
@@ -99,15 +99,12 @@
         yield config.ReconfigurableServiceMixin.reconfigService(self,
                                                                 new_config)
 
-<<<<<<< HEAD
-=======
     def getPortnum(self):
         # for tests, when the configured port is 0 and the kernel selects a
         # dynamic port.  This will fail if the monkeypatch in reconfigService
         # was not made.
         return self._gotPort.getHost().port
 
->>>>>>> efd8239c
     def setupSite(self, new_config):
         self.reconfigurableResources = []
         root = self.apps['base'].resource
