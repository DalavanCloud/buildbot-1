# GoogleCode Atom Feed Poller
# Author: Srivats P. <pstavirs>
# Based on Mozilla's HgPoller
#     http://bonsai.mozilla.org/cvsblame.cgi?file=/mozilla/tools/buildbot/buildbot/changes/Attic/hgpoller.py&revision=1.1.4.2
#
# Description:
#   Use this ChangeSource for projects hosted on http://code.google.com/
#
#   This ChangeSource uses the project's commit Atom feed. Depending upon the
#   frequency of commits, you can tune the polling interval for the feed
#   (default is 1 hour)
#
# Parameters:
#   feedurl (MANDATORY): The Atom feed URL of the GoogleCode repo
#   pollinterval (OPTIONAL): Polling frequency for the feed (in seconds)
#
# Example:
# To poll the Ostinato project's commit feed every 3 hours, use -
#   from googlecode_atom import GoogleCodeAtomPoller
#   poller = GoogleCodeAtomPoller(
#            feedurl="http://code.google.com/feeds/p/ostinato/hgchanges/basic",
#            pollinterval=10800)
#   c['change_source'] = [ poller ]
#

import datetime
from xml.dom import minidom

from twisted.python import log
from twisted.internet import defer
from twisted.web.client import getPage

from buildbot.changes import base


def googleCodePollerForProject(project, vcs, pollinterval=3600):
    return GoogleCodeAtomPoller(
        'http://code.google.com/feeds/p/%s/%schanges/basic' % (project, vcs),
        pollinterval=pollinterval)


class GoogleCodeAtomPoller(base.PollingChangeSource):
    """This source will poll a GoogleCode Atom feed for changes and
    submit them to the change master. Works for both Svn, Git, and Hg
    repos.
    TODO: branch processing
    """

    compare_attrs = ['feedurl', 'pollinterval']
    parent = None
    loop = None
    volatile = ['loop']
    working = False

    def __init__(self, feedurl, pollinterval=3600):
        """
        @type   feedurl:        string
        @param  feedurl:        The Atom feed URL of the GoogleCode repo
                                (e.g. http://code.google.com/feeds/p/ostinato/hgchanges/basic)

        @type   pollinterval:   int
        @param  pollinterval:   The time (in seconds) between queries for
                                changes (default is 1 hour)
        """
        base.PollingChangeSource(pollInterval = pollinterval)

        self.feedurl = feedurl
        self.branch = None
        self.lastChange = None
        self.src = None
        for word in self.feedurl.split('/'):
            if word == 'svnchanges':
                self.src = 'svn'
                break
            elif word == 'hgchanges':
                self.src = 'hg'
                break
            elif word == 'gitchanges':
                self.src = 'git'
                break

    def startService(self):
        log.msg("GoogleCodeAtomPoller starting")
        base.PollingChangeSource.startService(self)

    def stopService(self):
        log.msg("GoogleCodeAtomPoller stoppping")
        return base.PollingChangeSource.stopService(self)

    def describe(self):
        return ("Getting changes from the GoogleCode repo changes feed %s" %
               self._make_url())

    def poll(self):
        if self.working:
            log.msg("Not polling because last poll is still working")
        else:
            self.working = True
            d = self._get_changes()
            d.addCallback(self._process_changes)
            d.addCallbacks(self._finished_ok, self._finished_failure)

    def _finished_ok(self, res):
        assert self.working
        self.working = False
        log.msg("GoogleCodeAtomPoller poll success")

        return res

    def _finished_failure(self, res):
        log.msg("GoogleCodeAtomPoller poll failed: %s" % res)
        assert self.working
        self.working = False
        return None

    def _make_url(self):
        return "%s" % (self.feedurl)

    def _get_changes(self):
        url = self._make_url()
        log.msg("GoogleCodeAtomPoller polling %s" % url)

        return getPage(url, timeout=self.pollinterval)

    def _parse_changes(self, query):
        dom = minidom.parseString(query)
        entries = dom.getElementsByTagName("entry")
        changes = []
        # Entries come in reverse chronological order
        for i in entries:
            d = {}

            # revision is the last part of the 'id' url
            d["revision"] = i.getElementsByTagName(
                "id")[0].firstChild.data.split('/')[-1]
            if d["revision"] == self.lastChange:
                break  # no more new changes

            d["when"] = datetime.datetime.strptime(
                i.getElementsByTagName("updated")[0].firstChild.data,
                "%Y-%m-%dT%H:%M:%SZ")
            d["author"] = i.getElementsByTagName(
                "author")[0].getElementsByTagName("name")[0].firstChild.data
            # files and commit msg are separated by 2 consecutive <br/>
            content = i.getElementsByTagName(
                "content")[0].firstChild.data.split("<br/>\n <br/>")
            # Remove the action keywords from the file list
            fl = content[0].replace(
                u' \xa0\xa0\xa0\xa0Add\xa0\xa0\xa0\xa0', '').replace(
                u' \xa0\xa0\xa0\xa0Delete\xa0\xa0\xa0\xa0', '').replace(
                u' \xa0\xa0\xa0\xa0Modify\xa0\xa0\xa0\xa0', '')
            # Get individual files and remove the 'header'
            d["files"] = fl.encode("ascii", "replace").split("<br/>")[1:]
            d["files"] = [f.strip() for f in d["files"]]
            try:
                d["comments"] = content[1].encode("ascii", "replace")
            except:
                d["comments"] = "No commit message provided"

            changes.append(d)

        changes.reverse() # want them in chronological order
        return changes

    @defer.inlineCallbacks
    def _process_changes(self, query):
        change_list = self._parse_changes(query)

        # Skip calling addChange() if this is the first successful poll.
        if self.lastChange is not None:
            for change in change_list:
<<<<<<< HEAD
                d = self.master.data.updates.addChange(
                        author=change["author"],
                        revision=change["revision"],
                        files=change["files"],
                        comments=change["comments"],
                        when_timestamp=change["when"],
                        branch=self.branch,
                        src=self.src)
                wfd = defer.waitForDeferred(d)
                yield wfd
                wfd.getResult()
=======
                yield self.master.addChange(author=change["author"],
                                          revision=change["revision"],
                                          files=change["files"],
                                          comments=change["comments"],
                                          when_timestamp=change["when"],
                                          branch=self.branch,
                                          src=self.src)
>>>>>>> 2b154468
        if change_list:
            self.lastChange = change_list[-1]["revision"]<|MERGE_RESOLUTION|>--- conflicted
+++ resolved
@@ -169,8 +169,7 @@
         # Skip calling addChange() if this is the first successful poll.
         if self.lastChange is not None:
             for change in change_list:
-<<<<<<< HEAD
-                d = self.master.data.updates.addChange(
+                yield self.master.data.updates.addChange(
                         author=change["author"],
                         revision=change["revision"],
                         files=change["files"],
@@ -178,17 +177,5 @@
                         when_timestamp=change["when"],
                         branch=self.branch,
                         src=self.src)
-                wfd = defer.waitForDeferred(d)
-                yield wfd
-                wfd.getResult()
-=======
-                yield self.master.addChange(author=change["author"],
-                                          revision=change["revision"],
-                                          files=change["files"],
-                                          comments=change["comments"],
-                                          when_timestamp=change["when"],
-                                          branch=self.branch,
-                                          src=self.src)
->>>>>>> 2b154468
         if change_list:
             self.lastChange = change_list[-1]["revision"]